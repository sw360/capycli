--- conflicted
+++ resolved
@@ -94,9 +94,6 @@
 
         return sbom
 
-<<<<<<< HEAD
-    def convert_package_lock(self, package_lock_file: str) -> Bom:
-=======
     def get_dependency_lockversion3(self, data: dict, sbom: Bom) -> Bom:
         dependencies = data.get("packages", {})
         for key in dependencies:
@@ -155,7 +152,6 @@
         return sbom
 
     def convert_package_lock(self, package_lock_file: str):
->>>>>>> a6e71385
         """Read package-lock.json and convert to bill of material"""
         bom = SbomCreator.create([], addlicense=True, addprofile=True, addtools=True)
         with open(package_lock_file) as fin:
