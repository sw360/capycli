# -------------------------------------------------------------------------------
# Copyright (c) 2023-2024 Siemens
# All Rights Reserved.
# Author: thomas.graf@siemens.com, felix.hirschel@siemens.com
#
# SPDX-License-Identifier: MIT
# -------------------------------------------------------------------------------

import logging
import os
import re
import sys
import time
from collections.abc import Iterable
from typing import Any, Dict, List, Set, Tuple
from urllib.parse import parse_qs, urlparse

import requests
import semver
from bs4 import BeautifulSoup
from colorama import Fore, Style

# from packageurl import PackageURL
from cyclonedx.model import ExternalReferenceType
from cyclonedx.model.bom import Bom
from cyclonedx.model.component import Component
from sw360 import SW360Error

import capycli.common.script_base
from capycli import get_logger
from capycli.common.capycli_bom_support import CaPyCliBom, CycloneDxSupport, SbomWriter
from capycli.common.print import print_green, print_red, print_text, print_yellow
from capycli.main.result_codes import ResultCode

LOG = get_logger(__name__)


class FindSources(capycli.common.script_base.ScriptBase):
    """Go through the list of SBOM items and try to determine the source code."""

    class TagCache:
        """A key task performed in this module is fetching tags from GitHub
           and match tags to (component) versions. This task includes many
           calls to the GitHub API, which we seek to limit by implementing
           an internal cache and a logic to guess tags, instead of
           performing exhaustive searches.
        """
        def __init__(self) -> None:
            self.data: Dict[Tuple[str, str], Set[str]] = {}

        def __getitem__(self, key: Any) -> Set[str]:
            """Get the set of all cached tags for a key."""
            return self.data[self._validate_key(key)]

        def _validate_key(self, key: Tuple[str, str]) -> Tuple[str, str]:
            """Ensure our keys are hashable."""
            if len(key) != 2 or key != (str(key[0]), str(key[1])):
                raise KeyError(f'{self.__class__.__name__} key must consist of'
                               'a project name and a version string')
            return key

        def add(self, project: str, version: str, tag: str) -> None:
            """Cache a tag for a specific project and version."""
            key = self._validate_key((project, version))
            tags = self.data.setdefault(key, set())
            tags.add(tag)

        def filter(self, project: str, version: str, data: Any) -> List[str]:
            """Remove all cached entries from @data."""
            if isinstance(data, str):
                data = [data]
            elif not isinstance(data, Iterable):
                raise ValueError('Expecting an iterable of tags!')
            key = self._validate_key((project, version))
            return [item for item in data
                    if item not in self.data.get(key, [])
                    and len(item) > 0]

        def filter_and_cache(self, project: str, version: str, data: Any) -> List[str]:
            """Convenience method to to filtering and adding in one run."""
            candidates = set(self.filter(project, version, data))
            for tag in candidates:
                self.add(project, version, tag)
            return list(candidates)

    def __init__(self) -> None:
        self.verbose: bool = False
        self.version_regex = re.compile(r"(\d+[._])+\d+")
        self.github_project_name_regex = re.compile(r"^[a-zA-Z0-9-]+(/[a-zA-Z0-9-]+)*$")
        self.github_name: str = ""
        self.github_token: str = ""
        self.sw360_url: str = os.environ.get("SW360ServerUrl", "")
        self.tag_cache = self.TagCache()

    def is_sourcefile_accessible(self, sourcefile_url: str) -> bool:
        """Check if the URL is accessible."""
        try:
            response = requests.head(sourcefile_url, allow_redirects=True)
            if not response.ok:
                return False

            if self.verbose:
                disposition = response.headers.get("content-disposition", "")
                if disposition:
                    term = "filename="
                    filename = disposition[disposition.find(term) + len(term):]
                    print_text("      Final filename will be ", filename)

            if response.status_code == 302:  # Found
                return self.is_sourcefile_accessible(response.headers["Location"])

            if response.status_code == 200:  # OK
                return True
        except Exception:
            # any exception
            return False

        return False

    @staticmethod
    def github_request(url: str, username: str = "", token: str = "",
                       return_response: bool = False,
                       allow_redirects: bool = True,  # default in requests
                       ) -> Any:
        try:
            headers = {}
            if token:
                headers["Authorization"] = "token " + token
            if username:
                headers["Username"] = username
            response = requests.get(url, headers=headers,
                                    allow_redirects=allow_redirects)
<<<<<<< HEAD
            if response.status_code == 429 \
                    or 'rate limit exceeded' in response.reason \
                    or 'API rate limit exceeded' in response.json().get('message', ''):
                print(
                    Fore.LIGHTYELLOW_EX +
                    "      Github API rate limit exceeded - wait 60s and retry ... " +
                    Style.RESET_ALL)
                time.sleep(60)
                return FindSources.github_request(url, username, token, return_response=return_response)
            if response.json().get('message', '').startswith("Bad credentials"):
=======
            if not response.ok:
                if response.status_code == 429 \
                        or 'rate limit exceeded' in response.reason \
                        or 'API rate limit exceeded' in response.json().get('message', ''):
                    print(
                        Fore.LIGHTYELLOW_EX +
                        "      Github API rate limit exceeded - wait 60s and retry ... " +
                        Style.RESET_ALL)
                    time.sleep(60)
                    return FindSources.github_request(url, username, token, return_response=return_response)
            elif response.json().get('message', '').startswith("Bad credentials"):
>>>>>>> c8451a34
                print_red("Invalid GitHub credential provided - aborting!")
                sys.exit(ResultCode.RESULT_ERROR_ACCESSING_SERVICE)

        except AttributeError as err:
            # response.json() did not return a dictionary
            if not err.name == 'get':
                raise

        except requests.exceptions.JSONDecodeError:
            response._content = b'{}'

        except requests.exceptions.ConnectionError as ex:
            print(
                Fore.LIGHTYELLOW_EX +
                f"      Connection issues accessing {url} " + repr(ex) +
                "\n      Retrying in 60 seconds!" +
                Style.RESET_ALL)
            time.sleep(60)
            return FindSources.github_request(url, username, token, return_response=return_response)

        except Exception as ex:
            print(
                Fore.LIGHTYELLOW_EX +
                "      Error accessing GitHub: " + repr(ex) +
                Style.RESET_ALL)
            response = requests.Response()
            response._content = \
                b'{' + f'"exception": "{repr(ex)}"'.encode() + b'}'
        return response if return_response else response.json()

    @staticmethod
    def get_repositories(name: str, language: str, username: str = "", token: str = "") -> Any:
        """Query for GitHub repositories"""
        query = name + " language:" + language.lower()
        search_url = "https://api.github.com/search/repositories?q=" + query
        return FindSources.github_request(search_url, username, token)

    @staticmethod
    def get_repo_name(github_url: str) -> str:
        """Extract the GitHub repo name from the specified URL."""
        git = "github.com/"
        url = github_url.replace(".git", "").replace("#readme", "")[github_url.find(git) + len(git):]
        split = url.split("/")

        if len(split) > 0:
            if len(split) > 1:
                repo_name = split[0] + "/" + split[1]
            else:
                repo_name = split[0]
        else:
            print(
                Fore.LIGHTYELLOW_EX +
                "      Error getting repo name from: " + github_url +
                Style.RESET_ALL)
            return ""

        return repo_name

    if not sys.version_info < (3, 10):
        get_github_info_type = List[Dict[str, Any]] | Dict[str, Any]
    else:
        get_github_info_type = Any

    @staticmethod
    def get_github_info(repository_url: str, username: str = "",
                        token: str = "") -> get_github_info_type:
        """This method used to iterate through all resource pages of
           GitHub's /tags API, collect the results, then return a huge
           list with all results.
           Removed because this approach does not scale well and we did
           encounter projects with tens of thousands of tags.
        """
        raise NotImplementedError(
            "Removed with introduction of get_matchting_source_tag!")

    def _get_github_repo(self, github_ref: str) -> Dict[str, Any]:
        """Fetch GitHub API object identified by @github_ref.
           @github_ref can be a simple "<owner>/<repo>" string or any
                       from the plethora of links that refer to a
                       project on GitHub.
           By using urlparse() we save ourselves a little bit of work
           with trailing queries and fragments, but any @github_ref with
           colons, where the first colon is not part of '://' will not
           yield viable results,
           e.g. 'api.github.com:443/repos/sw360/capycli'.
        """
        url = 'api.github.com/repos/'
        gh_ref = urlparse(github_ref, scheme='no_scheme')
        if gh_ref.scheme == 'no_scheme':  # interpret @github_ref as OWNER/REPO
            url += gh_ref.path
        elif not gh_ref.netloc.endswith('github.com'):
            raise ValueError(f'{github_ref} is not an expected @github_ref!')
        elif gh_ref.path.startswith('/repos'):
            url += gh_ref.path[6:]
        else:
            url += gh_ref.path
        if url.endswith('.git'):
            url = url[0:-4]
        url = 'https://' + url.replace('//', '/')
        repo = {}
        while 'tags_url' not in repo and 'github.com' in url:
            repo = self.github_request(url, self.github_name, self.github_token)
            url = url.rsplit('/', 1)[0]  # remove last path segment
        if 'tags_url' not in repo:
            raise ValueError(f"Unable to make @github_ref {github_ref} work!")
        return repo

    def _get_link_page(self, res: requests.Response, which: str = 'next') -> int:
        """Fetch only page number from link-header."""
        try:
            url = urlparse(res.links[which]['url'])
            return int(parse_qs(url.query)['page'][0])
        except KeyError:  # GitHub gave us only one results page
            return 1

    def get_matching_source_url(self, version: Any, github_ref: str,
                                version_prefix: Any = None
                                ) -> str:
        """Find a URL to download source code from GitHub. We are
           looking for the source code in @github_ref at @version.

           We expect to match @version to an existing tag in the repo
           identified by @github_ref. We want to have the source
           code download URL of that existing tag!

           In order to perform this matching, we must retrieve the tags
           from GitHub and then analyse them. First, we use
           get_matching_tag(). If that doesn't yield a positive result,
           we try to infer a tag for @version, to prevent an exhaustive
           search over all tags.
        """
        try:
            repo = self._get_github_repo(github_ref)
        except ValueError as err:
            print_yellow("      " + str(err))
            return ""

        tags_url = repo['tags_url'] + '?per_page=100'
        git_refs_url_tpl = repo['git_refs_url'].replace('{/sha}', '{sha}', 1)

        res = self.github_request(tags_url, self.github_name,
                                  self.github_token, return_response=True)
        pages = self._get_link_page(res, 'last')
        for _ in range(pages):  # we prefer this over "while True"
            # note: in res.json() we already have the first results page
            try:
                tags = [tag for tag in res.json()
                        if version_prefix is None
                        or tag['name'].startswith(version_prefix)]
                source_url = self.get_matching_tag(tags, version, tags_url)
                if len(source_url) > 0:  # we found what we believe is
                    return source_url    # the correct source_url

            except (TypeError, KeyError, AttributeError):
                # res.json() did not give us an iterable of things where
                # 'name' is a viable index, for instance an error message
                tags = []

            new_prefixes = self.tag_cache.filter_and_cache(
                repo['full_name'], version,  # cache key
                [self.version_regex.split(tag['name'], 1)[0]
                 for tag in tags
                 if self.version_regex.search(tag['name']) is not None])

            for prefix in new_prefixes:
                url = git_refs_url_tpl.format(sha=f'/tags/{prefix}')
                w_prefix = self.github_request(url, self.github_name,
                                               self.github_token)
                if isinstance(w_prefix, dict):  # exact match
                    w_prefix = [w_prefix]

                # ORDER BY tag-name-length DESC
                by_size = sorted([(len(tag['ref']), tag) for tag in w_prefix],
                                 key=lambda x: x[0])
                w_prefix = [itm[1] for itm in reversed(by_size)]

                transformed_for_get_matching_tags = [
                    {'name': tag['ref'].replace('refs/tags/', '', 1),
                     'zipball_url': tag['url'].replace(
                        '/git/refs/tags/', '/zipball/refs/tags/', 1),
                     } for tag in w_prefix]
                source_url = self.get_matching_tag(
                    transformed_for_get_matching_tags, version, tags_url)
                if len(source_url) > 0:  # we found what we believe is
                    return source_url    # the correct source_url
            try:
                url = res.links['next']['url']
                res = self.github_request(url, self.github_name,
                                          self.github_token, return_response=True)
            except KeyError:  # no more result pages
                break
        print_yellow("      No matching tag for version " + version + " found")
        return ""

    def to_semver_string(self, version: str) -> str:
        """Bring all version information to a format we can compare."""
        result = self.version_regex.search(version)
        if result is None:
            return "0.0.0"
        ver = result.group(0).replace("_", ".").replace("+", "")
        if not ver[0].isdigit():
            return "0.0.0"
        # Remove leading zeros e.g. 01.10.01 -> 1.10.1
        ver = ".".join(str(int(i)) for i in ver.split(".") if i.isnumeric())

        if len(ver[ver.find("."):]) <= 3:
            return str(ver + ".0")
        return ver

    def find_github_url(self, component: Component, use_language: bool = True) -> str:
        """ Find github url for component"""
        if not component:
            return ""
        component_name = component.name
        language = ""
        for val in component.properties:
            if val.name == "siemens:primaryLanguage":
                language = val.value
        if not use_language:
            language = ""
        repositories = self.get_repositories(
            component_name, language,
            self.github_name, self.github_token)
        if not repositories or repositories.get("total_count", 0) == 0:
            return ""
        name_match = [r for r in repositories.get("items") if r.get("name", "") == component_name]
        if not len(name_match):
            name_match = [r for r in repositories.get("items") if component_name in r.get("name", "")]
        if len(name_match):
            for match in name_match:
                source_url = self.get_matching_source_url(component.version, match["tags_url"])
                if len(name_match) == 1:
                    return source_url
                elif source_url:
                    return source_url

        return ""

    def get_pkg_go_repo_url(self, name: str) -> str:
        repo_request_url = 'https://pkg.go.dev/' + name
        link_repo = repo_request_url
        try:
            pkg_go_page = requests.get(repo_request_url)
            if not pkg_go_page:
                return ""

            soup = BeautifulSoup(pkg_go_page.text, 'html.parser')
            link_repo = soup.find('div', class_='UnitMeta-repo').find('a').get("href")  # type: ignore
        except Exception as ex:
            print(
                Fore.LIGHTYELLOW_EX +
                "      Error trying to get repository url: " + repr(ex) +
                Style.RESET_ALL)

        return link_repo

    def find_golang_url(self, component: Component) -> str:
        """ Find github url for component"""
        if not component:
            return ""

        component_name = component.name or ""
        component_version = component.version or ""
        suffix = "+incompatible"
        if component_version.endswith(suffix):
            component_version = component_version[:-len(suffix)]
        repository_name = self.get_pkg_go_repo_url(component_name)
        if not len(repository_name):
            return ""

        source_url = ""
        if repository_name.__contains__("github.com"):
            version_split = component_version.split("-")
            if len(version_split) == 3:
                commit_ref = version_split[2]
                print(
                    Fore.LIGHTYELLOW_EX +
                    "      Warning: version " + component_version +
                    " does not exist, trying to use the commit ref :" + commit_ref
                    + Style.RESET_ALL)
                source_url = repository_name + "/archive/" + commit_ref + ".zip"
            else:
                if component_name.startswith("github.com/"):
                    component_name_without_repo_prefix = component_name[len("github.com/"):]
                else:
                    component_name_without_repo_prefix = component_name
                if component_name_without_repo_prefix.startswith("gopkg.in/"):
                    component_name_without_repo_prefix = component_name_without_repo_prefix[len("gopkg.in/"):]
                component_name_without_version = re.sub(r"/v[0-9]+$", '', component_name_without_repo_prefix)
                component_name_without_version = re.sub(r"\.v[0-9]+$", '', component_name_without_version)
                component_name_without_github_split = component_name_without_version.split("/")
                version_prefix = None
                if len(component_name_without_github_split) > 2:
                    version_prefix = "/".join(component_name_without_github_split[2:])

                if repository_name.startswith("https://github.com/"):
                    repository_name = repository_name[len("https://github.com/"):]
                source_url = self.get_matching_source_url(component_version, repository_name, version_prefix)

        # component["RepositoryUrl"] = repository_name
        return source_url

    def get_github_source_url(self, github_url: str, version: str) -> str:
        """Find a source file URL from repository URL and version information."""
        github_url = github_url.lower()
        if "github.com" not in github_url:
            # check if non GitHub URL matches github project name format
            if self.github_project_name_regex.match(github_url):
                github_url = "github.com/" + github_url
            else:
                print_red("      This is no GitHub URL!")
                return ""

        repo_name = self.get_repo_name(github_url)

        if self.verbose:
            print_text("      repo_name:", repo_name)
        return self.get_matching_source_url(version, repo_name)

    def check_for_github_error(self, tag_info: get_github_info_type) -> List[Dict[str, Any]]:
        """This method was introduced to check the output of
           get_github_info() for errors.
           Removed, because get_github_info was removed.
        """
        raise NotImplementedError(
            "Removed with introduction of get_matchting_source_tag!")

    def get_matching_tag(self, tag_info: List[Dict[str, Any]], version: str, github_url: str,
                         version_prefix: str = "") -> str:
        if not tag_info or (len(tag_info) == 0):
            print(
                Fore.LIGHTRED_EX +
                "      No tags info reply from GitHub! " + github_url +
                Style.RESET_ALL)
            return ""

        # search for a tag matching our given version information
        matching_tag = None

        for tag in tag_info:
            try:
                if version_prefix:
                    name = tag.get("name")
                    if name and name.rpartition("/")[0] != version_prefix:
                        continue

                version_diff = semver.VersionInfo.parse(
                    self.to_semver_string(tag.get("name", None))).compare(
                    self.to_semver_string(version))
            except Exception as e:
                print(
                    Fore.LIGHTYELLOW_EX +
                    "      Warning: semver.compare() threw " + e.__class__.__name__ +
                    " Exception :" + github_url + " " + version +
                    ", released version: " + tag.get("name", None)
                    + Style.RESET_ALL)
                version_diff = 0 if tag.get("name", None) == version else 2
            # If versions are equal, version_diff shall be 0.
            # 1 and -1 have different meanings that doesn't be checked below
            if version_diff == 0:
                matching_tag = tag
                break

        if not matching_tag:
            print_yellow("      No matching tag for version " + version + " found ")
            return ""

        # print("matching_tag", matching_tag)
        source_url = matching_tag.get("zipball_url", "")
        if source_url == "":
            return ""
        source_url = source_url.replace(
            "https://api.github.com/repos", "https://github.com").replace(
                "zipball/refs/tags", "archive/refs/tags")
        source_url = source_url + ".zip"

        return source_url

    def get_source_url_from_release(self, release_id: str) -> str:
        """ get source code url from release """
        if not self.client:
            print_red("  No client!")
            sys.exit(ResultCode.RESULT_ERROR_ACCESSING_SW360)

        for x in range(5):
            try:
                # print(self.client)
                release_details = self.client.get_release(release_id)
                if release_details:
                    source_url = release_details.get("sourceCodeDownloadurl", "")
                    if self.verbose:
                        print("    getting source url from get from sw360 for release_id " + release_id)
                    if source_url != "":
                        return source_url
                    break
            except SW360Error as ex:
                if x < 4 and ex.response and ex.response.status_code == requests.codes["bad_gateway"]:
                    time.sleep(5)
                else:
                    raise ex

        return ""

    def get_release_component_id(self, release_id: str) -> str:
        """ get the component id of a release """
        if not self.client:
            print_red("  No client!")
            sys.exit(ResultCode.RESULT_ERROR_ACCESSING_SW360)

        release_details = self.client.get_release(release_id)
        if not release_details:
            return ""

        return str(release_details["_links"]["sw360:component"]["href"]).split('/')[-1]

    def find_source_url_from_component(self, component_id: str) -> str:
        """ find source code url from component releases """
        if not self.client:
            print_red("  No client!")
            sys.exit(ResultCode.RESULT_ERROR_ACCESSING_SW360)

        component_details = self.client.get_component(component_id)
        if not component_details:
            return ""

        source_url = ""
        github = "github.com"
        if component_details.get("_embedded") and \
                component_details["_embedded"].get("sw360:releases"):
            for release in component_details["_embedded"].get("sw360:releases"):
                release_id = str(release["_links"]["self"]["href"]).split('/')[-1]
                source_url = self.get_source_url_from_release(release_id)
                if source_url and github in source_url:
                    break

        if source_url and self.verbose:
            print(f'{source_url} found over component_id {component_id}')

        if not source_url and "github.com" in component_details.get("homepage", ""):
            source_url = component_details.get("homepage") or ""
            if source_url and self.verbose:
                print(f'{source_url} found on github over component homepage')

        return source_url

    def find_source_url_on_release(self, component: Component) -> str:
        """find the url from sourceCodeDownloadurl from the Id or Sw360Id"""
        url = ""
        release_id = ""
        for val in component.properties:
            if val.name == "siemens:sw360Id":
                release_id = val.value
        if release_id:
            # get the existing source_url for any kind of release.
            url = self.get_source_url_from_release(release_id)

        return url

    def find_source_url_recursive_by_sw360(self, component: Component) -> str:
        """find the url via an other release of the parent component"""
        url = ""
        found_by_component = False
        version = component.version or ""
        release_id = ""
        component_id = ""
        for val in component.properties:
            if val.name == "capycli:componentId":
                component_id = val.value
            if val.name == "siemens:sw360Id":
                release_id = val.value
        if release_id:
            # get the existing source_url for any kind of release, not only related to Github.
            url = self.get_source_url_from_release(release_id)
            if not url or url == "":
                component_id = self.get_release_component_id(release_id)
                # when searching by component, only a github url will be considered.
                url = self.find_source_url_from_component(component_id)
                found_by_component = True
        elif component_id:
            url = self.find_source_url_from_component(component_id)
            found_by_component = True

        # 2nd try for component only when on github: find again the proper url for the current version.
        if url and found_by_component and "github.com" in url:
            url = self.get_github_source_url(url, version)

        return url

    @staticmethod
    def find_source_url_by_language(component: Component) -> str:
        capycli.dependencies.javascript.GetJavascriptDependencies().try_find_component_metadata(component, "")
        return CycloneDxSupport.get_ext_ref_source_url(component)

    def find_sources(self, bom: Bom) -> Tuple[int, int]:
        """Go through the list of SBOM items and try to determine the source code."""

        print_text("\nLooping through SBOM:")
        found_count = 0
        exist_count = 0
        for component in bom.components:
            print_text(" ", component.name, component.version)

            source_file_url = CycloneDxSupport.get_ext_ref_source_url(component)
            if source_file_url:
                exist_count += 1
                print_green("    Source file URL already exists:", source_file_url)
                continue

            source_url = None

            # skip source URL check for debian components as github url s are invalid for Debian.
            if str(component.purl).startswith("pkg:deb/debian/") or str(component.bom_ref).startswith("pkg:deb/debian"):
                print_red("No source code check for debian components!")
                continue

            language = ""
            for val in component.properties:
                if val.name == "siemens:primaryLanguage":
                    language = val.value
            # first check if not already set on the release.
            if self.use_sw360:
                if self.verbose:
                    print("    No Source code URL available",
                          "try to find from sw360 component or releases")
                try:
                    source_url = self.find_source_url_on_release(component)
                except SW360Error as swex:
                    if swex.response is None:
                        print_red("  Unknown error: " + swex.message)
                    elif swex.response.status_code == requests.codes['not_found']:
                        print(
                            Fore.LIGHTYELLOW_EX + "  Release not found " + component.name +
                            ", " + component.version + Style.RESET_ALL)
                    else:
                        print(Fore.LIGHTRED_EX + "  Error retrieving release data: ")
                        print("  " + component.name + ", " + component.version)
                        print("  Status Code: " + str(swex.response.status_code))
                        if swex.message:
                            print("    Message: " + swex.message)
                        print(Style.RESET_ALL)

            # then consider the package managers
            if not source_url and language.lower() == "javascript":
                if self.verbose:
                    print("    No Source code URL available - try to find with language:")
                source_url = self.find_source_url_by_language(component)
            if not source_url and language.lower() == "golang":
                if self.verbose:
                    print("    No Source code URL available - try to find on pkg.go.dev:")
                source_url = self.find_golang_url(component)

            # finally look on github
            repository_url = CycloneDxSupport.get_ext_ref_repository(component)
            if repository_url and not source_url:
                if self.verbose:
                    print_text("    Repository URL available:", repository_url)
                source_url = self.get_github_source_url(
                    str(repository_url),
                    component.version)
            binary_url = CycloneDxSupport.get_ext_ref_binary_url(component)
            if binary_url and not source_url:
                if self.verbose:
                    print_text("    Repository URL available:", repository_url)
                source_url = self.get_github_source_url(
                    str(binary_url),
                    component.version)
            website = CycloneDxSupport.get_ext_ref_website(component)
            if website and not source_url:
                if self.verbose:
                    print_text("    Project site URL available:", website)
                source_url = self.get_github_source_url(
                    str(website),
                    component.version)
            source_code_url = CycloneDxSupport.get_ext_ref_source_code_url(component)
            if source_code_url and not source_url:
                if self.verbose:
                    print_text("    Repository URL available:", source_code_url)
                source_url = self.get_github_source_url(
                    str(source_code_url),
                    component.version)

            # look via the component
            if not source_url and self.use_sw360:
                if self.verbose:
                    print("    No Source code URL available",
                          "try to find via the parent sw360 component")
                source_url = self.find_source_url_recursive_by_sw360(component)

            # deeper search on github
            if not source_url:
                if self.verbose:
                    print("    No Source code URL available - try to find on github:")
                source_url = self.find_github_url(component)
            if not source_url and not language == "":
                if self.verbose:
                    print("    No Source code URL available - try to find on github without language:")
                source_url = self.find_github_url(component, use_language=False)

            if source_url:
                if self.is_sourcefile_accessible(source_url):
                    found_count += 1
                    CycloneDxSupport.update_or_set_ext_ref(
                        component,
                        ExternalReferenceType.DISTRIBUTION,
                        CaPyCliBom.SOURCE_URL_COMMENT,
                        source_url)
                    print_green("      Found source code: " + source_url)
                else:
                    print_green("      Found source code URL found, but not accessible!")
            else:
                print_red("      No source code URL found!")
                continue

        return (found_count, exist_count)

    def run(self, args: Any) -> None:
        """Main method()"""
        if args.debug:
            global LOG
            LOG = capycli.get_logger(__name__)
        else:
            # suppress (debug) log output from requests and urllib
            logging.getLogger("requests").setLevel(logging.WARNING)
            logging.getLogger("urllib3").setLevel(logging.WARNING)
            logging.getLogger("urllib3.connectionpool").setLevel(logging.WARNING)

        print_text(
            "\n" + capycli.APP_NAME + ", " + capycli.get_app_version() +
            " - Go through the list of SBOM items and try to determine the source code.\n")

        if args.help:
            print("usage: CaPyCli bom findsources [-h] [-v] [-o OUTPUTFILE] -i bomfile")
            print("")
            print("optional arguments:")
            print("    -h, --help            show this help message and exit")
            print("    -i INPUTFILE          SBOM file to read from (JSON)")
            print("    -o OUTPUTFILE         output file to write to")
            print("    -t SW360_TOKEN        (optional) use this token for access to SW360")
            print("    -oa, --oauth2         (optional) this is an oauth2 token")
            print("    -url SW360_URL        (optional) use this URL for access to SW360")
            print("    -name NAME            (optional) GitHub name for login")
            print("    -gt TOKEN             (optional) GitHub token for login")
            print("    -v                    be verbose")
            return

        if not args.inputfile:
            print_red("No input file specified!")
            sys.exit(ResultCode.RESULT_COMMAND_ERROR)

        if not os.path.isfile(args.inputfile):
            print_red("Input file not found!")
            sys.exit(ResultCode.RESULT_FILE_NOT_FOUND)

        self.verbose = args.verbose
        self.github_name = args.name
        self.github_token = args.github_token
        if args.sw360_url:
            self.sw360_url = args.sw360_url

        if self.sw360_url:
            self.login(
                token=args.sw360_token, url=self.sw360_url, oauth2=args.oauth2)
            print("Using SW360 releases and components to detect GitHub url")
            self.use_sw360 = True
        else:
            self.use_sw360 = False
        if self.verbose:
            if self.github_name and self.github_token:
                print_text("Using provided GitHub credentials")
            else:
                print_text("Using anonymous GitHub access")

        print_text("Loading SBOM file", args.inputfile)
        try:
            sbom = CaPyCliBom.read_sbom(args.inputfile)
        except Exception as ex:
            print_red("Error reading input SBOM file: " + repr(ex))
            sys.exit(ResultCode.RESULT_ERROR_READING_BOM)
        if self.verbose:
            print_text(" ", self.get_comp_count_text(sbom), "read from SBOM")

        found_count, exist_count = self.find_sources(sbom)
        print_text("\nOf", self.get_comp_count_text(sbom))
        print_text("  ", exist_count, "source files were already available")
        print_text("  ", found_count, "source file URLs were found.")
        print()
        missing = len(sbom.components) - exist_count - found_count
        if missing == 0:
            print_green("=> All source file URLs are known.")
        else:
            print_yellow(str(missing) + " source file URLs are missing!")

        if args.outputfile:
            print_text("Writing new SBOM to " + args.outputfile)
            try:
                SbomWriter.write_to_json(sbom, args.outputfile, True)
            except Exception as ex:
                print_red("Error writing updated SBOM file: " + repr(ex))
                sys.exit(ResultCode.RESULT_ERROR_WRITING_BOM)
            if self.verbose:
                print_text(" ", self.get_comp_count_text(sbom), "written to SBOM file")<|MERGE_RESOLUTION|>--- conflicted
+++ resolved
@@ -130,7 +130,6 @@
                 headers["Username"] = username
             response = requests.get(url, headers=headers,
                                     allow_redirects=allow_redirects)
-<<<<<<< HEAD
             if response.status_code == 429 \
                     or 'rate limit exceeded' in response.reason \
                     or 'API rate limit exceeded' in response.json().get('message', ''):
@@ -141,19 +140,6 @@
                 time.sleep(60)
                 return FindSources.github_request(url, username, token, return_response=return_response)
             if response.json().get('message', '').startswith("Bad credentials"):
-=======
-            if not response.ok:
-                if response.status_code == 429 \
-                        or 'rate limit exceeded' in response.reason \
-                        or 'API rate limit exceeded' in response.json().get('message', ''):
-                    print(
-                        Fore.LIGHTYELLOW_EX +
-                        "      Github API rate limit exceeded - wait 60s and retry ... " +
-                        Style.RESET_ALL)
-                    time.sleep(60)
-                    return FindSources.github_request(url, username, token, return_response=return_response)
-            elif response.json().get('message', '').startswith("Bad credentials"):
->>>>>>> c8451a34
                 print_red("Invalid GitHub credential provided - aborting!")
                 sys.exit(ResultCode.RESULT_ERROR_ACCESSING_SERVICE)
 
@@ -644,7 +630,7 @@
 
     @staticmethod
     def find_source_url_by_language(component: Component) -> str:
-        capycli.dependencies.javascript.GetJavascriptDependencies().try_find_component_metadata(component, "")
+        capycli.dependencies.javascript.GetJavascriptDependencies().try_find_component_metadata(component, "")  # type: ignore
         return CycloneDxSupport.get_ext_ref_source_url(component)
 
     def find_sources(self, bom: Bom) -> Tuple[int, int]:
